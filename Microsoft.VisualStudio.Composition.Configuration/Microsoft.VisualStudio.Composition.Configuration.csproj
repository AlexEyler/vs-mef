--- conflicted
+++ resolved
@@ -103,11 +103,7 @@
       <DependentUpon>CompositionTemplateFactory.tt</DependentUpon>
     </Compile>
     <Compile Include="CompositionTemplateFactory.Extras.cs" />
-<<<<<<< HEAD
-=======
     <Compile Include="NetFxAdapters.cs" />
-    <Compile Include="Properties\AssemblyInfo.cs" />
->>>>>>> 8a7f2320
     <Compile Include="Tasks\ExceptionHelpers.cs" />
     <EmbeddedResource Include="Tasks\ExportProviderFactory.cs" />
     <Compile Include="Tasks\CreateComposition.cs" />

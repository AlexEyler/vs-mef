﻿<?xml version="1.0" encoding="utf-8"?>
<Project ToolsVersion="12.0" DefaultTargets="Build" xmlns="http://schemas.microsoft.com/developer/msbuild/2003">
  <PropertyGroup Label="Globals">
    <DevDivProjectType>Product</DevDivProjectType>
  </PropertyGroup>
  <Import Project="$([MSBuild]::GetDirectoryNameOfFileAbove($(MSBuildProjectDirectory), EnlistmentInfo.props))\EnlistmentInfo.props" Condition=" '$([MSBuild]::GetDirectoryNameOfFileAbove($(MSBuildProjectDirectory), EnlistmentInfo.props))' != '' " />
  <PropertyGroup>
    <Configuration Condition=" '$(Configuration)' == '' ">Debug</Configuration>
    <Platform Condition=" '$(Platform)' == '' ">AnyCPU</Platform>
    <ProjectGuid>{2285F0B1-0B9E-43C5-9BA5-0CB293C9BC63}</ProjectGuid>
    <OutputType>Library</OutputType>
    <AppDesignerFolder>Properties</AppDesignerFolder>
    <RootNamespace>Microsoft.VisualStudio.Composition</RootNamespace>
    <AssemblyName>Microsoft.VisualStudio.Composition.Configuration</AssemblyName>
    <TargetFrameworkVersion>v4.5.1</TargetFrameworkVersion>
    <FileAlignment>512</FileAlignment>
    <SolutionDir Condition="$(SolutionDir) == '' Or $(SolutionDir) == '*Undefined*'">..\</SolutionDir>
    <RestorePackages>true</RestorePackages>
  </PropertyGroup>
  <PropertyGroup Condition=" '$(Configuration)|$(Platform)' == 'Debug|AnyCPU' ">
    <DebugSymbols>true</DebugSymbols>
    <DebugType>full</DebugType>
    <Optimize>false</Optimize>
    <DefineConstants>DEBUG;TRACE</DefineConstants>
    <ErrorReport>prompt</ErrorReport>
    <WarningLevel>4</WarningLevel>
  </PropertyGroup>
  <PropertyGroup Condition=" '$(Configuration)|$(Platform)' == 'Release|AnyCPU' ">
    <DebugType>pdbonly</DebugType>
    <Optimize>true</Optimize>
    <DefineConstants>TRACE</DefineConstants>
    <ErrorReport>prompt</ErrorReport>
    <WarningLevel>4</WarningLevel>
  </PropertyGroup>
  <ItemGroup>
    <Reference Include="Microsoft.Build, Version=12.0.0.0, Culture=neutral, PublicKeyToken=b03f5f7f11d50a3a, processorArchitecture=MSIL" />
    <Reference Include="Microsoft.Build.Framework, Version=12.0.0.0, Culture=neutral, PublicKeyToken=b03f5f7f11d50a3a, processorArchitecture=MSIL" />
    <Reference Include="Microsoft.Build.Tasks.v12.0, Version=12.0.0.0, Culture=neutral, PublicKeyToken=b03f5f7f11d50a3a, processorArchitecture=MSIL" />
    <Reference Include="Microsoft.Build.Utilities.v12.0, Version=12.0.0.0, Culture=neutral, PublicKeyToken=b03f5f7f11d50a3a, processorArchitecture=MSIL" />
    <Reference Include="Microsoft.CodeAnalysis, Version=0.6.0.0, Culture=neutral, PublicKeyToken=31bf3856ad364e35, processorArchitecture=MSIL">
      <SpecificVersion>False</SpecificVersion>
      <HintPath>..\packages\Microsoft.CodeAnalysis.Common.0.6.4033103-beta\lib\net45\Microsoft.CodeAnalysis.dll</HintPath>
      <Private>True</Private>
    </Reference>
    <Reference Include="Microsoft.CodeAnalysis.CSharp, Version=0.6.0.0, Culture=neutral, PublicKeyToken=31bf3856ad364e35, processorArchitecture=MSIL">
      <SpecificVersion>False</SpecificVersion>
      <HintPath>..\packages\Microsoft.CodeAnalysis.CSharp.0.6.4033103-beta\lib\net45\Microsoft.CodeAnalysis.CSharp.dll</HintPath>
      <Private>True</Private>
    </Reference>
    <Reference Include="System" />
    <Reference Include="System.Collections.Immutable, Version=1.1.20.0, Culture=neutral, PublicKeyToken=b03f5f7f11d50a3a, processorArchitecture=MSIL">
      <Private>True</Private>
      <HintPath>..\packages\Microsoft.Bcl.Immutable.1.1.20-beta\lib\portable-net45+win8\System.Collections.Immutable.dll</HintPath>
    </Reference>
    <Reference Include="System.ComponentModel.Composition" />
    <Reference Include="System.Composition.AttributedModel">
      <HintPath>..\packages\Microsoft.Composition.1.0.20\lib\portable-net45+win8\System.Composition.AttributedModel.dll</HintPath>
    </Reference>
    <Reference Include="System.Composition.Convention">
      <HintPath>..\packages\Microsoft.Composition.1.0.20\lib\portable-net45+win8\System.Composition.Convention.dll</HintPath>
    </Reference>
    <Reference Include="System.Composition.Hosting">
      <HintPath>..\packages\Microsoft.Composition.1.0.20\lib\portable-net45+win8\System.Composition.Hosting.dll</HintPath>
    </Reference>
    <Reference Include="System.Composition.Runtime">
      <HintPath>..\packages\Microsoft.Composition.1.0.20\lib\portable-net45+win8\System.Composition.Runtime.dll</HintPath>
    </Reference>
    <Reference Include="System.Composition.TypedParts">
      <HintPath>..\packages\Microsoft.Composition.1.0.20\lib\portable-net45+win8\System.Composition.TypedParts.dll</HintPath>
    </Reference>
    <Reference Include="System.Core" />
    <Reference Include="System.Reflection.Metadata, Version=1.0.9.0, Culture=neutral, PublicKeyToken=b03f5f7f11d50a3a, processorArchitecture=MSIL">
      <Private>True</Private>
      <HintPath>..\packages\Microsoft.Bcl.Metadata.1.0.9-alpha\lib\portable-net45+win8\System.Reflection.Metadata.dll</HintPath>
    </Reference>
    <Reference Include="System.Xml.Linq" />
    <Reference Include="System.Data.DataSetExtensions" />
    <Reference Include="Microsoft.CSharp" />
    <Reference Include="System.Data" />
    <Reference Include="System.Xml" />
  </ItemGroup>
  <ItemGroup>
    <Compile Include="AttributedPartDiscovery.cs" />
    <Compile Include="AttributedPartDiscoveryV1.cs" />
    <Compile Include="AwaitExtensions.cs" />
    <Compile Include="CompositionConfigurationDesktop.cs" />
    <Compile Include="CompositionTemplateFactory.cs">
      <AutoGen>True</AutoGen>
      <DesignTime>True</DesignTime>
      <DependentUpon>CompositionTemplateFactory.tt</DependentUpon>
    </Compile>
    <Compile Include="CompositionTemplateFactory.Extras.cs" />
    <Compile Include="Tasks\ExceptionHelpers.cs" />
    <EmbeddedResource Include="Tasks\ExportProviderFactory.cs" />
    <Compile Include="Tasks\CreateComposition.cs" />
    <Compile Include="Tasks\CreateContainerFactoryBootstrapFile.cs" />
  </ItemGroup>
  <ItemGroup>
    <None Include="CompositionTemplateFactory.tt">
      <Generator>TextTemplatingFilePreprocessor</Generator>
      <LastGenOutput>CompositionTemplateFactory.cs</LastGenOutput>
    </None>
    <None Include="packages.config" />
  </ItemGroup>
  <ItemGroup>
    <ProjectReference Include="..\Microsoft.VisualStudio.Composition\Microsoft.VisualStudio.Composition.csproj">
      <Project>{1ca6a92c-5dd9-4be5-b5b7-ee4a1318b4c2}</Project>
      <Name>Microsoft.VisualStudio.Composition</Name>
    </ProjectReference>
  </ItemGroup>
  <ItemGroup>
    <ModuleReference Include="Microsoft.VisualStudio.Validation" />
  </ItemGroup>
  <ItemGroup>
    <EmbeddedResource Include="CompositionTemplateFactory.csproj" />
  </ItemGroup>
  <ItemGroup>
    <Service Include="{508349B6-6B84-4DF5-91F0-309BEEBAD82D}" />
  </ItemGroup>
<<<<<<< HEAD
  <Import Project="$([MSBuild]::GetDirectoryNameOfFileAbove($(MSBuildProjectDirectory), EnlistmentInfo.targets))\EnlistmentInfo.targets" Condition=" '$([MSBuild]::GetDirectoryNameOfFileAbove($(MSBuildProjectDirectory), EnlistmentInfo.targets))' != '' " />
  <Import Project="$(SolutionDir)\.nuget\NuGet.targets" Condition="Exists('$(SolutionDir)\.nuget\NuGet.targets')" />
=======
  <Import Project="$(MSBuildToolsPath)\Microsoft.CSharp.targets" />
  <!-- To modify your build process, add your task inside one of the targets below and uncomment it. 
       Other similar extension points exist, see Microsoft.Common.targets.
  <Target Name="BeforeBuild">
  </Target>
  <Target Name="AfterBuild">
  </Target>
  -->
>>>>>>> 0730ee7b
</Project><|MERGE_RESOLUTION|>--- conflicted
+++ resolved
@@ -117,17 +117,5 @@
   <ItemGroup>
     <Service Include="{508349B6-6B84-4DF5-91F0-309BEEBAD82D}" />
   </ItemGroup>
-<<<<<<< HEAD
   <Import Project="$([MSBuild]::GetDirectoryNameOfFileAbove($(MSBuildProjectDirectory), EnlistmentInfo.targets))\EnlistmentInfo.targets" Condition=" '$([MSBuild]::GetDirectoryNameOfFileAbove($(MSBuildProjectDirectory), EnlistmentInfo.targets))' != '' " />
-  <Import Project="$(SolutionDir)\.nuget\NuGet.targets" Condition="Exists('$(SolutionDir)\.nuget\NuGet.targets')" />
-=======
-  <Import Project="$(MSBuildToolsPath)\Microsoft.CSharp.targets" />
-  <!-- To modify your build process, add your task inside one of the targets below and uncomment it. 
-       Other similar extension points exist, see Microsoft.Common.targets.
-  <Target Name="BeforeBuild">
-  </Target>
-  <Target Name="AfterBuild">
-  </Target>
-  -->
->>>>>>> 0730ee7b
 </Project>
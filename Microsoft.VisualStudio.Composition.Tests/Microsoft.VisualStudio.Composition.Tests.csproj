﻿<?xml version="1.0" encoding="utf-8"?>
<Project ToolsVersion="12.0" DefaultTargets="Build" xmlns="http://schemas.microsoft.com/developer/msbuild/2003">
  <Import Project="$(MSBuildExtensionsPath)\$(MSBuildToolsVersion)\Microsoft.Common.props" Condition="Exists('$(MSBuildExtensionsPath)\$(MSBuildToolsVersion)\Microsoft.Common.props')" />
  <PropertyGroup>
    <Configuration Condition=" '$(Configuration)' == '' ">Debug</Configuration>
    <Platform Condition=" '$(Platform)' == '' ">AnyCPU</Platform>
    <ProjectGuid>{C92F90BA-CD5B-4847-832A-EE738F0FDB13}</ProjectGuid>
    <OutputType>Library</OutputType>
    <AppDesignerFolder>Properties</AppDesignerFolder>
    <RootNamespace>Microsoft.VisualStudio.Composition.Tests</RootNamespace>
    <AssemblyName>Microsoft.VisualStudio.Composition.Tests</AssemblyName>
    <TargetFrameworkVersion>v4.5.1</TargetFrameworkVersion>
    <FileAlignment>512</FileAlignment>
    <SolutionDir Condition="$(SolutionDir) == '' Or $(SolutionDir) == '*Undefined*'">..\</SolutionDir>
    <RestorePackages>true</RestorePackages>
    <TargetFrameworkProfile />
  </PropertyGroup>
  <PropertyGroup Condition=" '$(Configuration)|$(Platform)' == 'Debug|AnyCPU' ">
    <DebugSymbols>true</DebugSymbols>
    <DebugType>full</DebugType>
    <Optimize>false</Optimize>
    <OutputPath>bin\Debug\</OutputPath>
    <DefineConstants>DEBUG;TRACE</DefineConstants>
    <ErrorReport>prompt</ErrorReport>
    <WarningLevel>4</WarningLevel>
  </PropertyGroup>
  <PropertyGroup Condition=" '$(Configuration)|$(Platform)' == 'Release|AnyCPU' ">
    <DebugType>pdbonly</DebugType>
    <Optimize>true</Optimize>
    <OutputPath>bin\Release\</OutputPath>
    <DefineConstants>TRACE</DefineConstants>
    <ErrorReport>prompt</ErrorReport>
    <WarningLevel>4</WarningLevel>
  </PropertyGroup>
  <ItemGroup>
    <Reference Include="DiffPlex">
      <HintPath>..\packages\DiffPlex.1.2.0\lib\Net40\DiffPlex.dll</HintPath>
    </Reference>
    <Reference Include="Microsoft.CodeAnalysis">
      <HintPath>..\packages\Microsoft.CodeAnalysis.Common.0.7.4052301-beta\lib\net45\Microsoft.CodeAnalysis.dll</HintPath>
    </Reference>
    <Reference Include="Microsoft.CodeAnalysis.CSharp">
      <HintPath>..\packages\Microsoft.CodeAnalysis.CSharp.0.7.4052301-beta\lib\net45\Microsoft.CodeAnalysis.CSharp.dll</HintPath>
    </Reference>
    <Reference Include="Microsoft.VisualStudio.Language.Intellisense, Version=12.0.0.0, Culture=neutral, PublicKeyToken=b03f5f7f11d50a3a, processorArchitecture=MSIL" />
    <Reference Include="Microsoft.VisualStudio.Shell.Interop, Version=7.1.40304.0, Culture=neutral, PublicKeyToken=b03f5f7f11d50a3a" />
    <Reference Include="Microsoft.VisualStudio.Shell.Interop.11.0, Version=11.0.0.0, Culture=neutral, PublicKeyToken=b03f5f7f11d50a3a, processorArchitecture=MSIL">
      <EmbedInteropTypes>True</EmbedInteropTypes>
    </Reference>
    <Reference Include="Microsoft.VisualStudio.Shell.Interop.12.0, Version=12.0.0.0, Culture=neutral, PublicKeyToken=b03f5f7f11d50a3a, processorArchitecture=MSIL">
      <EmbedInteropTypes>True</EmbedInteropTypes>
    </Reference>
    <Reference Include="Microsoft.VisualStudio.Text.Logic, Version=12.0.0.0, Culture=neutral, PublicKeyToken=b03f5f7f11d50a3a, processorArchitecture=MSIL" />
    <Reference Include="Microsoft.VisualStudio.Text.UI, Version=12.0.0.0, Culture=neutral, PublicKeyToken=b03f5f7f11d50a3a, processorArchitecture=MSIL" />
    <Reference Include="Microsoft.VisualStudio.Text.UI.Wpf, Version=12.0.0.0, Culture=neutral, PublicKeyToken=b03f5f7f11d50a3a, processorArchitecture=MSIL" />
    <Reference Include="System" />
    <Reference Include="System.Collections.Immutable, Version=1.1.20.0, Culture=neutral, PublicKeyToken=b03f5f7f11d50a3a, processorArchitecture=MSIL">
      <Private>True</Private>
      <HintPath>..\packages\Microsoft.Bcl.Immutable.1.1.20-beta\lib\portable-net45+win8\System.Collections.Immutable.dll</HintPath>
    </Reference>
    <Reference Include="System.ComponentModel.Composition" />
    <Reference Include="System.Composition.AttributedModel, Version=1.0.20.0, Culture=neutral, PublicKeyToken=b03f5f7f11d50a3a, processorArchitecture=MSIL">
      <SpecificVersion>False</SpecificVersion>
      <HintPath>..\packages\Microsoft.Composition.1.0.20\lib\portable-net45+win8\System.Composition.AttributedModel.dll</HintPath>
    </Reference>
    <Reference Include="System.Composition.Convention, Version=1.0.20.0, Culture=neutral, PublicKeyToken=b03f5f7f11d50a3a, processorArchitecture=MSIL">
      <SpecificVersion>False</SpecificVersion>
      <HintPath>..\packages\Microsoft.Composition.1.0.20\lib\portable-net45+win8\System.Composition.Convention.dll</HintPath>
    </Reference>
    <Reference Include="System.Composition.Hosting, Version=1.0.20.0, Culture=neutral, PublicKeyToken=b03f5f7f11d50a3a, processorArchitecture=MSIL">
      <SpecificVersion>False</SpecificVersion>
      <HintPath>..\packages\Microsoft.Composition.1.0.20\lib\portable-net45+win8\System.Composition.Hosting.dll</HintPath>
    </Reference>
    <Reference Include="System.Composition.Runtime, Version=1.0.20.0, Culture=neutral, PublicKeyToken=b03f5f7f11d50a3a, processorArchitecture=MSIL">
      <SpecificVersion>False</SpecificVersion>
      <HintPath>..\packages\Microsoft.Composition.1.0.20\lib\portable-net45+win8\System.Composition.Runtime.dll</HintPath>
    </Reference>
    <Reference Include="System.Composition.TypedParts, Version=1.0.20.0, Culture=neutral, PublicKeyToken=b03f5f7f11d50a3a, processorArchitecture=MSIL">
      <SpecificVersion>False</SpecificVersion>
      <HintPath>..\packages\Microsoft.Composition.1.0.20\lib\portable-net45+win8\System.Composition.TypedParts.dll</HintPath>
    </Reference>
    <Reference Include="System.Core" />
    <Reference Include="System.Reflection.Metadata">
      <HintPath>..\packages\Microsoft.Bcl.Metadata.1.0.11-alpha\lib\portable-net45+win8\System.Reflection.Metadata.dll</HintPath>
    </Reference>
    <Reference Include="System.Xml.Linq" />
    <Reference Include="System.Data.DataSetExtensions" />
    <Reference Include="Microsoft.CSharp" />
    <Reference Include="System.Data" />
    <Reference Include="System.Xml" />
    <Reference Include="Validation">
      <HintPath>..\packages\Validation.2.0.3.13323\lib\portable-windows8+net40+sl5+windowsphone8+MonoAndroid+MonoTouch\Validation.dll</HintPath>
    </Reference>
    <Reference Include="xunit">
      <HintPath>..\packages\xunit.1.9.2\lib\net20\xunit.dll</HintPath>
    </Reference>
    <Reference Include="xunit.runner.visualstudio.testadapter">
      <HintPath>..\packages\xunit.runner.visualstudio.0.99.2\lib\xunit.runner.visualstudio.testadapter.dll</HintPath>
    </Reference>
  </ItemGroup>
  <ItemGroup>
    <Compile Include="..\Microsoft.VisualStudio.Composition\CompressedUInt.cs">
      <Link>CompressedUInt.cs</Link>
    </Compile>
    <Compile Include="AmbiguousPartNamesTests.cs" />
    <Compile Include="AssembliesLazyLoadedCompilationCacheTests.cs" />
    <Compile Include="AssembliesLazyLoadedDataFileCacheTests.cs" />
    <Compile Include="AssembliesLazyLoadedTests.cs" />
    <Compile Include="AssemblyReferencingTests.cs" />
    <Compile Include="AttributedPartDiscoveryTestBase.cs" />
    <Compile Include="AttributedPartDiscoveryTests.cs" />
    <Compile Include="AttributedPartDiscoveryV1Tests.cs" />
    <Compile Include="BaseGenericTypeTests.cs" />
    <Compile Include="CacheAndReloadTests.cs" />
    <Compile Include="CardinalityMismatchTests.cs" />
    <Compile Include="CircularDependencyTests.cs" />
    <Compile Include="ClosedGenericExportedTypeTests.cs" />
    <Compile Include="CompressedUIntTests.cs" />
    <Compile Include="DataFileCacheAndReloadTests.cs" />
    <Compile Include="CompiledCacheAndReloadTests.cs" />
    <Compile Include="DelegatingExportProviderTests.cs" />
    <Compile Include="DynamicImportTests.cs" />
    <Compile Include="EmbeddableTypesTests.cs" />
    <Compile Include="EmbeddedableTypesMixedTests.cs" />
    <Compile Include="ExportMetadataViewNameCollisionTests.cs" />
    <Compile Include="ExportProviderTests.cs" />
    <Compile Include="GenericImportTests.cs" />
    <Compile Include="GuidMetadataTests.cs" />
    <Compile Include="ImportDefinitionTests.cs" />
    <Compile Include="ImportedExportProviderTests.cs" />
    <Compile Include="InheritedExportTests.cs" />
    <Compile Include="InvalidGraphTests.cs" />
<<<<<<< HEAD
    <Compile Include="LightweightPartDiscoveryTests.cs" />
=======
    <Compile Include="Mef3TestCommand.cs" />
>>>>>>> a112825e
    <Compile Include="MefV1ExportProviderAdapterTests.cs" />
    <Compile Include="MefV3DiscoveryTestCommand.cs" />
    <Compile Include="MetadataViewImplementationTests.cs" />
    <Compile Include="MixedGenericExportsTests.cs" />
    <Compile Include="NestedTypeTests.cs" />
    <Compile Include="NonSharedPartTests.cs" />
    <Compile Include="ObsoleteAttributeTests.cs" />
    <Compile Include="CompositionCatalogTests.cs" />
    <Compile Include="CompositionServiceTests.cs" />
    <Compile Include="CustomMetadataAttributeTests.cs" />
    <Compile Include="CustomMetadataValueTests.cs" />
    <Compile Include="EditorHostTests.cs" />
    <Compile Include="ExplicitImportIdentityTypeTests.cs" />
    <Compile Include="ExportFactoryOfNonSharedImportingSharingBoundaryTests.cs" />
    <Compile Include="ExportFactoryTests.cs" />
    <Compile Include="ExportingMembersTests.cs" />
    <Compile Include="ExportMetadataNonStringValuesTests.cs" />
    <Compile Include="ExportMetadataNameCollisionTests.cs" />
    <Compile Include="ImportingConstructorTests.cs" />
    <Compile Include="ExportMetadataMultipleTests.cs" />
    <Compile Include="ImportSiteCreationPolicyTests.cs" />
    <Compile Include="MultipleExportsOnPartTests.cs" />
    <Compile Include="MultipleSharingBoundariesTests.cs" />
    <Compile Include="NameAndAgeAttribute.cs" />
    <Compile Include="ImportMetadataConstraintTests.cs" />
    <Compile Include="ExportMetadataTests.cs" />
    <Compile Include="MefTestCommand.cs" />
    <Compile Include="MefFactAttribute.cs" />
    <Compile Include="ContainerIsolationTests.cs" />
    <Compile Include="DgmlProduction.cs" />
    <Compile Include="DisposablePartsTests.cs" />
    <Compile Include="CompositionEngines.cs" />
    <Compile Include="ExportImportViaBaseType.cs" />
    <Compile Include="IContainer.cs" />
    <Compile Include="ImportManyTests.cs" />
    <Compile Include="LazyImportTests.cs" />
    <Compile Include="NonPublicImportsExportsTests.cs" />
    <Compile Include="OnImportsSatisfiedTests.cs" />
    <Compile Include="OpenGenericExportTests.cs" />
    <Compile Include="NamedTypedExportTests.cs" />
    <Compile Include="PartDiscoveryTests.cs" />
    <Compile Include="ProjectSystemMockTests.cs" />
    <Compile Include="SharedNoBoundaryExportsTests.cs" />
    <Compile Include="SharingBoundaryInvalidTests.cs" />
    <Compile Include="SharingBoundaryTwoPathsToPartTests.cs" />
    <Compile Include="SharingBoundaryAcquiresSharedRootScopeExport.cs" />
    <Compile Include="SharingBoundaryWithMixedMefParts.cs" />
    <Compile Include="SharingBoundaryWithNonSharedTests.cs" />
    <Compile Include="SharingBoundaryWithNestedBoundaryFactoryTests.cs" />
    <Compile Include="SharingBoundaryWithNonNestedBoundaryFactoryTests.cs" />
    <Compile Include="SharingBoundaryWithSharedTests.cs" />
    <Compile Include="SimpleImportExportTests.cs" />
    <Compile Include="Properties\AssemblyInfo.cs" />
    <Compile Include="SkippableFactAttribute.cs" />
    <Compile Include="StaticMemberExportsTests.cs" />
    <Compile Include="TestUtilities.cs" />
    <Compile Include="ThrowingPartsTests.cs" />
  </ItemGroup>
  <ItemGroup>
    <ProjectReference Include="..\Microsoft.VisualStudio.Composition.AppDomainTests2\Microsoft.VisualStudio.Composition.AppDomainTests2.csproj">
      <Project>{8fea4ed5-0504-43a6-92c0-e9dacb20f1c8}</Project>
      <Name>Microsoft.VisualStudio.Composition.AppDomainTests2</Name>
    </ProjectReference>
    <ProjectReference Include="..\Microsoft.VisualStudio.Composition.AppDomainTests\Microsoft.VisualStudio.Composition.AppDomainTests.csproj">
      <Project>{15fc5b0e-ae82-4437-8916-b59e646c41e7}</Project>
      <Name>Microsoft.VisualStudio.Composition.AppDomainTests</Name>
    </ProjectReference>
    <ProjectReference Include="..\Microsoft.VisualStudio.Composition.AssemblyDiscoveryTests\Microsoft.VisualStudio.Composition.AssemblyDiscoveryTests.csproj">
      <Project>{37e36aec-3319-4219-974f-d258fbe8d143}</Project>
      <Name>Microsoft.VisualStudio.Composition.AssemblyDiscoveryTests</Name>
    </ProjectReference>
    <ProjectReference Include="..\Microsoft.VisualStudio.Composition.BrokenAssemblyTests\Microsoft.VisualStudio.Composition.BrokenAssemblyTests.csproj">
      <Project>{0fd27327-ebfd-459a-887d-349bc3835c20}</Project>
      <Name>Microsoft.VisualStudio.Composition.BrokenAssemblyTests</Name>
    </ProjectReference>
    <ProjectReference Include="..\Microsoft.VisualStudio.Composition.Configuration\Microsoft.VisualStudio.Composition.Configuration.csproj">
      <Project>{2285f0b1-0b9e-43c5-9ba5-0cb293c9bc63}</Project>
      <Name>Microsoft.VisualStudio.Composition.Configuration</Name>
    </ProjectReference>
    <ProjectReference Include="..\Microsoft.VisualStudio.Composition.EmbeddedTypeReceiver\Microsoft.VisualStudio.Composition.EmbeddedTypeReceiver.csproj">
      <Project>{843db118-c15b-48b5-a9dc-b815cc788cef}</Project>
      <Name>Microsoft.VisualStudio.Composition.EmbeddedTypeReceiver</Name>
    </ProjectReference>
    <ProjectReference Include="..\Microsoft.VisualStudio.Composition.NonEmbeddingTypeReceiver\Microsoft.VisualStudio.Composition.NonEmbeddingTypeReceiver.csproj">
      <Project>{3e996534-55e8-428d-8668-2c49e8770f32}</Project>
      <Name>Microsoft.VisualStudio.Composition.NonEmbeddingTypeReceiver</Name>
    </ProjectReference>
    <ProjectReference Include="..\Microsoft.VisualStudio.Composition\Microsoft.VisualStudio.Composition.csproj">
      <Project>{1ca6a92c-5dd9-4be5-b5b7-ee4a1318b4c2}</Project>
      <Name>Microsoft.VisualStudio.Composition</Name>
    </ProjectReference>
  </ItemGroup>
  <ItemGroup>
    <Content Include="$(MSBuildProgramFiles32)\Microsoft Visual Studio 12.0\Common7\IDE\PrivateAssemblies\Microsoft.VisualStudio.Platform.VSEditor.Interop.dll">
      <Link>Microsoft.VisualStudio.Platform.VSEditor.Interop.dll</Link>
      <CopyToOutputDirectory>PreserveNewest</CopyToOutputDirectory>
    </Content>
    <Content Include="StandaloneUndo.dll">
      <CopyToOutputDirectory>PreserveNewest</CopyToOutputDirectory>
    </Content>
  </ItemGroup>
  <ItemGroup>
    <Service Include="{82A7F48D-3B50-4B1E-B82E-3ADA8210C358}" />
  </ItemGroup>
  <ItemGroup>
    <None Include="packages.config" />
  </ItemGroup>
  <Import Project="$(MSBuildToolsPath)\Microsoft.CSharp.targets" />
  <!-- To modify your build process, add your task inside one of the targets below and uncomment it. 
       Other similar extension points exist, see Microsoft.Common.targets.
  <Target Name="BeforeBuild">
  </Target>
  <Target Name="AfterBuild">
  </Target>
  -->
</Project><|MERGE_RESOLUTION|>--- conflicted
+++ resolved
@@ -80,7 +80,8 @@
       <HintPath>..\packages\Microsoft.Composition.1.0.20\lib\portable-net45+win8\System.Composition.TypedParts.dll</HintPath>
     </Reference>
     <Reference Include="System.Core" />
-    <Reference Include="System.Reflection.Metadata">
+    <Reference Include="System.Reflection.Metadata, Version=1.0.11.0, Culture=neutral, PublicKeyToken=b03f5f7f11d50a3a, processorArchitecture=MSIL">
+      <SpecificVersion>False</SpecificVersion>
       <HintPath>..\packages\Microsoft.Bcl.Metadata.1.0.11-alpha\lib\portable-net45+win8\System.Reflection.Metadata.dll</HintPath>
     </Reference>
     <Reference Include="System.Xml.Linq" />
@@ -130,11 +131,8 @@
     <Compile Include="ImportedExportProviderTests.cs" />
     <Compile Include="InheritedExportTests.cs" />
     <Compile Include="InvalidGraphTests.cs" />
-<<<<<<< HEAD
     <Compile Include="LightweightPartDiscoveryTests.cs" />
-=======
     <Compile Include="Mef3TestCommand.cs" />
->>>>>>> a112825e
     <Compile Include="MefV1ExportProviderAdapterTests.cs" />
     <Compile Include="MefV3DiscoveryTestCommand.cs" />
     <Compile Include="MetadataViewImplementationTests.cs" />

--- conflicted
+++ resolved
@@ -120,18 +120,12 @@
     <Compile Include="ExportMetadataValueImportConstraint.cs" />
     <Compile Include="IndentingTextWriter.cs" />
     <Compile Include="LazyMetadataWrapper.cs" />
-<<<<<<< HEAD
-    <Compile Include="LazyPart.cs" />
-    <Compile Include="LazyPart`2.cs" />
-    <Compile Include="LazyPart`1.cs" />
+    <Compile Include="LazyServices.cs" />
+    <Compile Include="MetadataTokenType.cs" />
     <Compile Include="LightweightPartDiscovery.cs" />
     <Compile Include="LightweightPartDiscoveryV1.cs" />
     <Compile Include="LightweightPartDiscoveryV2.cs" />
     <Compile Include="MetadataReaderExtensions.cs" />
-=======
-    <Compile Include="LazyServices.cs" />
-    <Compile Include="MetadataTokenType.cs" />
->>>>>>> 7a0a5da5
     <Compile Include="PartCreationPolicyImportConstraint.cs" />
     <Compile Include="PartDiscovery.cs" />
     <Compile Include="ComposablePartDefinition.cs" />

--- conflicted
+++ resolved
@@ -154,23 +154,13 @@
     <None Include="packages.config" />
   </ItemGroup>
   <ItemGroup>
-<<<<<<< HEAD
-    <Service Include="{508349B6-6B84-4DF5-91F0-309BEEBAD82D}" />
-  </ItemGroup>
-  <Import Project="$([MSBuild]::GetDirectoryNameOfFileAbove($(MSBuildProjectDirectory), EnlistmentInfo.targets))\EnlistmentInfo.targets" Condition=" '$([MSBuild]::GetDirectoryNameOfFileAbove($(MSBuildProjectDirectory), EnlistmentInfo.targets))' != '' " />
-=======
     <EmbeddedResource Include="Strings.resx">
       <Generator>ResXFileCodeGenerator</Generator>
       <LastGenOutput>Strings.Designer.cs</LastGenOutput>
     </EmbeddedResource>
   </ItemGroup>
-  <Import Project="$(MSBuildToolsPath)\Microsoft.CSharp.targets" />
-  <!-- To modify your build process, add your task inside one of the targets below and uncomment it. 
-       Other similar extension points exist, see Microsoft.Common.targets.
-  <Target Name="BeforeBuild">
-  </Target>
-  <Target Name="AfterBuild">
-  </Target>
-  -->
->>>>>>> c0606fdc
+  <ItemGroup>
+    <Service Include="{508349B6-6B84-4DF5-91F0-309BEEBAD82D}" />
+  </ItemGroup>
+  <Import Project="$([MSBuild]::GetDirectoryNameOfFileAbove($(MSBuildProjectDirectory), EnlistmentInfo.targets))\EnlistmentInfo.targets" Condition=" '$([MSBuild]::GetDirectoryNameOfFileAbove($(MSBuildProjectDirectory), EnlistmentInfo.targets))' != '' " />
 </Project>